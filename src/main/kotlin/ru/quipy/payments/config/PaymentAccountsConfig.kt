--- conflicted
+++ resolved
@@ -26,24 +26,15 @@
         private val javaClient = HttpClient.newBuilder().build()
         private val mapper = ObjectMapper().registerKotlinModule().registerModules(JavaTimeModule())
     }
-
-<<<<<<< HEAD
     @Value("\${payment.hostPort}")
     lateinit var paymentProviderHostPort: String
-
-=======
->>>>>>> 437b8116
     private val allowedAccounts = setOf("acc-8")
 
     @Bean
     fun accountAdapters(
-<<<<<<< HEAD
-        paymentService: EventSourcingService<UUID, PaymentAggregate, PaymentAggregateState>
-=======
         paymentService: EventSourcingService<UUID, PaymentAggregate, PaymentAggregateState>,
         rateLimiter: RateLimiter,
         ongoingWindow: OngoingWindow
->>>>>>> 437b8116
     ): List<PaymentExternalSystemAdapter> {
         val request = HttpRequest.newBuilder()
             .uri(URI("http://${paymentProviderHostPort}/external/accounts?serviceName=onlineStore")) // todo sukhoa service name
